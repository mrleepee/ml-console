--- conflicted
+++ resolved
@@ -78,14 +78,11 @@
       "Bash(gh pr create:*)",
       "Bash(git log:*)",
       "Bash(gh pr view:*)",
-<<<<<<< HEAD
       "Bash(gh issue create:*)",
       "mcp__github__search_pull_requests",
       "mcp__github__search_repositories",
       "mcp__github__get_file_contents"
-=======
       "Bash(gh issue create:*)"
->>>>>>> d1bc1c0e
     ],
     "deny": [],
     "ask": []
